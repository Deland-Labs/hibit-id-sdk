<<<<<<< HEAD
import { sendApiRequest } from '..';
import {
  CreateMnemonicInput,
  GetMnemonicInput,
  GetMnemonicResult,
  GetPublicKeyResult,
  UpdateMnemonicInput,
  UpdateMnemonicResult
} from '../models';
import { EncryptionManager } from '../../utils/encryption';
=======
import { sendAuthRequest } from "..";
import { CreateMnemonicInput, GetMnemonicInput, GetMnemonicResult, GetPublicKeyResult, GetUserLoginsResult, UpdateMnemonicInput, UpdateMnemonicResult } from "../models";
>>>>>>> 59d00021

export class MnemonicVersion {
  public static readonly V0PlainText = 0;
  public static readonly V1RsaSha1Aes = 1;
}

export class MnemonicManager {
  public static readonly instance = new MnemonicManager();

  public async createAsync(mnemonicContent: string): Promise<string> {
    const publicKey = await GetPublicKeyAsync();
    const key = publicKey.publicKeyBase64;
    const encryptionManager = new EncryptionManager();
    const encrypted = await encryptionManager.encrypt(key, mnemonicContent);
    await CreateMnemonicAsync({
      aesKey: encrypted.encryptedAesKeyAndIvBase64,
      mnemonicContent: encrypted.encryptedDataBase64,
      version: MnemonicVersion.V1RsaSha1Aes
    });
    return mnemonicContent;
  }

  public async getAsync(): Promise<GetMnemonicResult> {
    const encryptionManager = new EncryptionManager();
    const { publicKeyBase64, privateKeyBase64 } = await encryptionManager.generateKeys();
    const mnemonic = await GetMnemonicAsync(new GetMnemonicInput({
      publicKey: publicKeyBase64
    }));
    if (mnemonic.version === MnemonicVersion.V0PlainText) {
      return mnemonic;
    } else if (mnemonic.version === MnemonicVersion.V1RsaSha1Aes) {
      const decryptedResult = await encryptionManager.decrypt(privateKeyBase64, mnemonic.aesKey, mnemonic.mnemonicContent);
      return new GetMnemonicResult({
        ...mnemonic,
        mnemonicContent: decryptedResult
      });
    } else {
      throw new Error(`Unsupported mnemonic version: ${mnemonic.version}`);
    }
  }
}

const CreateMnemonicAsync = async (input: CreateMnemonicInput) => {
  return await sendApiRequest<CreateMnemonicInput, GetMnemonicResult>(
    input,
    '/api/app/mnemonic'
  );
};

const GetMnemonicAsync = async (input: GetMnemonicInput) => {
  return await sendApiRequest<GetMnemonicInput, GetMnemonicResult>(
    input,
    '/api/app/mnemonic/get'
  );
};

export const DeleteMnemonicAsync = async () => {
  await sendApiRequest(
    null,
    '/api/app/mnemonic/delete'
  );
};

export const GetPublicKeyAsync = async () => {
  return await sendApiRequest<null, GetPublicKeyResult>(
    null,
    '/api/app/mnemonic/get-public-key',
    'POST',
    false
  );
};

export const UpdateMnemonicAsync = async (input: UpdateMnemonicInput) => {
  return await sendApiRequest<UpdateMnemonicInput, UpdateMnemonicResult>(
    input,
    '/api/app/mnemonic/update'
  );
<<<<<<< HEAD
};
=======
  return result
}

export const GetUserLoginsAsync = async () => {
  const result = await sendAuthRequest<null, GetUserLoginsResult>(
    null,
    '/api/app/user-login/get-user-logins',
  )
  return result
}
>>>>>>> 59d00021
<|MERGE_RESOLUTION|>--- conflicted
+++ resolved
@@ -1,4 +1,3 @@
-<<<<<<< HEAD
 import { sendApiRequest } from '..';
 import {
   CreateMnemonicInput,
@@ -9,10 +8,6 @@
   UpdateMnemonicResult
 } from '../models';
 import { EncryptionManager } from '../../utils/encryption';
-=======
-import { sendAuthRequest } from "..";
-import { CreateMnemonicInput, GetMnemonicInput, GetMnemonicResult, GetPublicKeyResult, GetUserLoginsResult, UpdateMnemonicInput, UpdateMnemonicResult } from "../models";
->>>>>>> 59d00021
 
 export class MnemonicVersion {
   public static readonly V0PlainText = 0;
@@ -90,11 +85,7 @@
     input,
     '/api/app/mnemonic/update'
   );
-<<<<<<< HEAD
 };
-=======
-  return result
-}
 
 export const GetUserLoginsAsync = async () => {
   const result = await sendAuthRequest<null, GetUserLoginsResult>(
@@ -102,5 +93,4 @@
     '/api/app/user-login/get-user-logins',
   )
   return result
-}
->>>>>>> 59d00021
+}