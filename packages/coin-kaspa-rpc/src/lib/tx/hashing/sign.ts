import { SignableTransaction } from '../generator/model';
import { SignedTransaction, SignedType } from '../generator/model/signed-tx';
import { Keypair } from '../../keypair';
import { base } from '@delandlabs/crypto-lib';
import { SIG_HASH_ALL, SigHashType } from './sig-hash-type';
import { TransactionSigningHashing } from './tx-sig';

/**
 * Sign a transaction input with a sighash_type using Schnorr.
 * @param {SignableTransaction} tx - The transaction to be signed.
 * @param {number} inputIndex - The index of the input to sign.
 * @param {string} privateKeyHex - The private key to sign the transaction with.
 * @param {number} hashType - The sighash typeL.
 * @returns {Uint8Array} The signed input.
 */
function signInput(
  tx: SignableTransaction,
  inputIndex: number,
  privateKeyHex: string,
  hashType: SigHashType
): Uint8Array {
  const sigHash = TransactionSigningHashing.calcSchnorrSignatureHash(tx, inputIndex, hashType);
  const msg = new Uint8Array(sigHash.toBytes());
  const schnorrKey = Keypair.fromPrivateKeyHex(privateKeyHex);
  const sig = schnorrKey.sign(msg);

  // This represents OP_DATA_65 <SIGNATURE+SIGHASH_TYPE> (since signature length is 64 bytes and SIGHASH_TYPE is one byte)
  return new Uint8Array([64, ...sig, hashType.value]);
}

/**
 * Sign a transaction using Schnorr.
 * @param {SignableTransaction} signableTx - The transaction to be signed.
 * @param {string[]} privHexKeys - The private keys to sign the transaction with.
 * @returns {SignedTransaction} The signed transaction.
 */
<<<<<<< HEAD
export function signWithMultipleV2(signableTx: SignableTransaction, privHexKeys: string[]): SignedTransaction {
  const map = new Map<string, Keypair>();
=======
function signWithMultipleV2(signableTx: SignableTransaction, privHexKeys: string[]): SignedTransaction {
  const map = new Map<Uint8Array, Keypair>();
>>>>>>> ea283fa7
  for (const privkey of privHexKeys) {
    const keypair = Keypair.fromPrivateKeyHex(privkey);
    const scriptPubKeyScript = new Uint8Array([0x20, ...base.fromHex(keypair.xOnlyPublicKey!), 0xac]);
    map.set(scriptPubKeyScript.toString(), keypair);
  }

  let additionalSignaturesRequired = false;
  for (let i = 0; i < signableTx.tx.inputs.length; i++) {
    const script = signableTx.entries[i].scriptPublicKey.script;
    const schnorrKey = map.get(script.toString());
    if (schnorrKey) {
      const sigHash = TransactionSigningHashing.calcSchnorrSignatureHash(signableTx, i, SIG_HASH_ALL);
      const sig = schnorrKey.sign(sigHash.toBytes());
      signableTx.tx.inputs[i].signatureScript = new Uint8Array([65, ...sig, SIG_HASH_ALL.value]);
    } else {
      additionalSignaturesRequired = true;
    }
  }

  const signedTxType = additionalSignaturesRequired ? SignedType.Partially : SignedType.Fully;
  return new SignedTransaction(signedTxType, signableTx);
}

export { signInput, signWithMultipleV2 };<|MERGE_RESOLUTION|>--- conflicted
+++ resolved
@@ -34,13 +34,8 @@
  * @param {string[]} privHexKeys - The private keys to sign the transaction with.
  * @returns {SignedTransaction} The signed transaction.
  */
-<<<<<<< HEAD
-export function signWithMultipleV2(signableTx: SignableTransaction, privHexKeys: string[]): SignedTransaction {
+function signWithMultipleV2(signableTx: SignableTransaction, privHexKeys: string[]): SignedTransaction {
   const map = new Map<string, Keypair>();
-=======
-function signWithMultipleV2(signableTx: SignableTransaction, privHexKeys: string[]): SignedTransaction {
-  const map = new Map<Uint8Array, Keypair>();
->>>>>>> ea283fa7
   for (const privkey of privHexKeys) {
     const keypair = Keypair.fromPrivateKeyHex(privkey);
     const scriptPubKeyScript = new Uint8Array([0x20, ...base.fromHex(keypair.xOnlyPublicKey!), 0xac]);
