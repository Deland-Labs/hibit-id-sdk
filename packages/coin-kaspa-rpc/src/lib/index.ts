export * from './tx';
export * from './tx-script';
export * from './address';
export * from './consensus';
export { Keypair } from './keypair';
<<<<<<< HEAD
export { kaspaToSompi, addressFromScriptPublicKey } from './utils';
=======
export { kaspaToSompi } from './utils';
export { Resolver } from './resolver';
>>>>>>> 1617beea
<|MERGE_RESOLUTION|>--- conflicted
+++ resolved
@@ -3,9 +3,5 @@
 export * from './address';
 export * from './consensus';
 export { Keypair } from './keypair';
-<<<<<<< HEAD
 export { kaspaToSompi, addressFromScriptPublicKey } from './utils';
-=======
-export { kaspaToSompi } from './utils';
-export { Resolver } from './resolver';
->>>>>>> 1617beea
+export { Resolver } from './resolver';