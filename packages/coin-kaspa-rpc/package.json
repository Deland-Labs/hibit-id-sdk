--- conflicted
+++ resolved
@@ -33,14 +33,11 @@
   "dependencies": {
     "@delandlabs/crypto-lib": "*",
     "buffer": "^6.0.3",
-<<<<<<< HEAD
     "long": "^5.2.3",
     "nice-grpc-web": "^3.3.5",
     "protobufjs": "^7.4.0",
-    "websocket-heartbeat-js": "^1.1.3"
-=======
+    "websocket-heartbeat-js": "^1.1.3",
     "toml": "^3.0.0"
->>>>>>> 1617beea
   },
   "devDependencies": {
     "@eslint/js": "^9.16.0",
