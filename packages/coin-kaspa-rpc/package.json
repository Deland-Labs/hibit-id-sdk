{
  "name": "@delandlabs/coin-kaspa-rpc",
  "private": false,
  "version": "0.0.0",
  "type": "module",
  "files": [
    "dist"
  ],
  "main": "./dist/coin-kaspa-rpc.umd.cjs",
  "module": "./dist/coin-kaspa-rpc.js",
  "types": "dist/index.d.ts",
  "exports": {
    ".": {
      "import": {
        "types": "./dist/index.d.ts",
        "default": "./dist/coin-kaspa-rpc.js"
      },
      "require": {
        "types": "./dist/index.d.ts",
        "default": "./dist/coin-kaspa-rpc.umd.cjs"
      }
    }
  },
  "scripts": {
    "dev": "vite",
    "test": "vitest",
    "build": "vite build",
    "lint": "eslint . --ext ts,tsx --report-unused-disable-directives --max-warnings 0",
    "preview": "vite preview",
<<<<<<< HEAD
    "proto-gen": "./scripts/proto-gen.sh"
=======
    "format": "prettier --write ."
  },
  "dependencies": {
    "@delandlabs/crypto-lib": "*",
    "buffer": "^6.0.3"
>>>>>>> e08ce6d4
  },
  "devDependencies": {
    "@eslint/js": "^9.16.0",
    "@rollup/plugin-typescript": "^12.1.1",
<<<<<<< HEAD
    "grpc-tools": "^1.12.4",
    "ts-proto": "^2.4.2",
=======
    "@typescript-eslint/eslint-plugin": "^8.16.0",
    "@typescript-eslint/parser": "^8.16.0",
    "eslint": "^9.16.0",
    "globals": "^15.12.0",
>>>>>>> e08ce6d4
    "typescript": "~5.6.2",
    "typescript-eslint": "^8.16.0",
    "vite": "^6.0.1",
    "vitest": "^2.1.6"
  },
  "dependencies": {
    "long": "^5.2.3",
    "nice-grpc-web": "^3.3.5",
    "protobufjs": "^7.4.0",
    "websocket-heartbeat-js": "^1.1.3"
  }
}<|MERGE_RESOLUTION|>--- conflicted
+++ resolved
@@ -27,37 +27,29 @@
     "build": "vite build",
     "lint": "eslint . --ext ts,tsx --report-unused-disable-directives --max-warnings 0",
     "preview": "vite preview",
-<<<<<<< HEAD
-    "proto-gen": "./scripts/proto-gen.sh"
-=======
+    "proto-gen": "./scripts/proto-gen.sh",
     "format": "prettier --write ."
   },
   "dependencies": {
     "@delandlabs/crypto-lib": "*",
-    "buffer": "^6.0.3"
->>>>>>> e08ce6d4
+    "buffer": "^6.0.3",
+    "long": "^5.2.3",
+    "nice-grpc-web": "^3.3.5",
+    "protobufjs": "^7.4.0",
+    "websocket-heartbeat-js": "^1.1.3"
   },
   "devDependencies": {
     "@eslint/js": "^9.16.0",
     "@rollup/plugin-typescript": "^12.1.1",
-<<<<<<< HEAD
     "grpc-tools": "^1.12.4",
     "ts-proto": "^2.4.2",
-=======
     "@typescript-eslint/eslint-plugin": "^8.16.0",
     "@typescript-eslint/parser": "^8.16.0",
     "eslint": "^9.16.0",
     "globals": "^15.12.0",
->>>>>>> e08ce6d4
     "typescript": "~5.6.2",
     "typescript-eslint": "^8.16.0",
     "vite": "^6.0.1",
     "vitest": "^2.1.6"
-  },
-  "dependencies": {
-    "long": "^5.2.3",
-    "nice-grpc-web": "^3.3.5",
-    "protobufjs": "^7.4.0",
-    "websocket-heartbeat-js": "^1.1.3"
   }
 }