--- conflicted
+++ resolved
@@ -29,11 +29,8 @@
     "format": "prettier --write ."
   },
   "dependencies": {
-<<<<<<< HEAD
     "@delandlabs/crypto-lib": "*",
     "@delandlabs/coin-base": "*",
-=======
->>>>>>> 0b76a7c3
     "@dfinity/agent": "^2.1.1",
     "@dfinity/candid": "^2.1.1",
     "@dfinity/identity-secp256k1": "^2.1.1",
