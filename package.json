{
  "name": "@deland-labs/hibit-id",
  "private": true,
  "scripts": {
    "dev:wallet": "turbo run dev --filter=@deland-labs/hibit-id-wallet",
    "build:wallet": "turbo run @deland-labs/hibit-id-wallet#build",
    "preview:wallet": "turbo run @deland-labs/hibit-id-wallet#preview",
    "dev:sdk": "turbo run dev --filter=@deland-labs/hibit-id-sdk",
    "build:sdk": "turbo run @deland-labs/hibit-id-sdk#build",
    "prepare": "husky install"
  },
  "workspaces": [
    "apps/*",
    "packages/*"
  ],
  "dependencies": {
    "@tanstack/react-query": "^5.29.0",
    "axios": "^1.6.8",
    "bignumber.js": "^9.1.2",
    "browser-unhandled-rejection": "^1.0.2",
    "classnames": "^2.5.1",
    "crypto-js": "^4.2.0",
    "dayjs": "^1.11.10",
    "i18next": "^23.11.1",
    "mobx": "^6.12.3",
    "mobx-react": "^9.1.1",
    "nanoid": "3",
    "react": "^18.2.0",
    "react-dom": "^18.2.0",
    "react-i18next": "^14.1.0",
    "react-router-dom": "^6.22.3",
    "vconsole": "^3.15.1",
    "web-utility": "^4.3.0"
  },
  "devDependencies": {
    "@types/crypto-js": "^4.2.2",
    "@types/react": "^18.2.75",
    "@types/react-dom": "^18.2.24",
    "@vitejs/plugin-react-swc": "^3.6.0",
    "dotenv": "^16.4.5",
    "husky": "^8.0.1",
    "lint-staged": "^15.2.2",
    "prettier": "^3.2.5",
    "punycode": "^1.4.1",
    "turbo": "^2.0.9",
    "typescript": "^5.4.5",
    "vite": "^5.2.8",
<<<<<<< HEAD
    "vite-bundle-analyzer": "^0.10.0",
    "vite-plugin-node-polyfills": "^0.21.0",
=======
    "vite-bundle-analyzer": "^0.9.3",
    "vite-plugin-node-polyfills": "^0.22.0",
>>>>>>> 5efe537f
    "vite-plugin-svgr": "^4.2.0"
  },
  "version": "1.0.0",
  "packageManager": "yarn@1.22.22"
}<|MERGE_RESOLUTION|>--- conflicted
+++ resolved
@@ -45,13 +45,8 @@
     "turbo": "^2.0.9",
     "typescript": "^5.4.5",
     "vite": "^5.2.8",
-<<<<<<< HEAD
     "vite-bundle-analyzer": "^0.10.0",
-    "vite-plugin-node-polyfills": "^0.21.0",
-=======
-    "vite-bundle-analyzer": "^0.9.3",
     "vite-plugin-node-polyfills": "^0.22.0",
->>>>>>> 5efe537f
     "vite-plugin-svgr": "^4.2.0"
   },
   "version": "1.0.0",
